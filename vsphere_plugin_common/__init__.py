--- conflicted
+++ resolved
@@ -990,11 +990,6 @@
             message = ' '.join(issues)
             raise cfy_exc.NonRecoverableError(message)
 
-<<<<<<< HEAD
-    def _validate_windows_properties(self, props):
-        issues = []
-
-=======
     def _validate_windows_properties(self, props, password):
         issues = []
 
@@ -1022,7 +1017,6 @@
                     'properties.agent_config.password'
                 )
 
->>>>>>> 04531098
         if len(props['windows_organization']) == 0:
             issues.append('windows_organization property must not be blank')
         if len(props['windows_organization']) > 64:
@@ -1030,11 +1024,7 @@
                 'windows_organization property must be 64 characters or less')
 
         if issues:
-<<<<<<< HEAD
-            issues.insert(0, 'Issues found while validinting inputs:')
-=======
             issues.insert(0, 'Issues found while validating inputs:')
->>>>>>> 04531098
             message = ' '.join(issues)
             raise cfy_exc.NonRecoverableError(message)
 
@@ -1214,12 +1204,6 @@
                 ident.hostName.name = vm_name
             elif os_type == 'windows':
                 props = ctx.node.properties
-<<<<<<< HEAD
-
-                self._validate_windows_properties(props)
-
-=======
->>>>>>> 04531098
                 password = props.get('windows_password')
                 if not password:
                     agent_config = props.get('agent_config', {})
@@ -1259,36 +1243,9 @@
                     ident.guiUnattended.password = (
                         vim.vm.customization.Password()
                     )
-<<<<<<< HEAD
-                # We use GMT without daylight savings if no timezone is
-                # supplied, as this is as close to UTC as we can do
-                timezone = props.get('windows_timezone', 90)
-
-                ident = vim.vm.customization.Sysprep()
-                ident.userData = vim.vm.customization.UserData()
-                ident.guiUnattended = vim.vm.customization.GuiUnattended()
-                ident.identification = vim.vm.customization.Identification()
-
-                # Configure userData
-                ident.userData.computerName = vim.vm.customization.FixedName()
-                ident.userData.computerName.name = vm_name
-                # Without these vars, customization is silently skipped
-                # but deployment 'succeeds'
-                ident.userData.fullName = vm_name
-                ident.userData.orgName = props.get('windows_organization')
-                ident.userData.productId = ""
-
-                # Configure guiUnattended
-                ident.guiUnattended.autoLogon = False
-                ident.guiUnattended.password = vim.vm.customization.Password()
-                ident.guiUnattended.password.plainText = True
-                ident.guiUnattended.password.value = password
-                ident.guiUnattended.timeZone = timezone
-=======
                     ident.guiUnattended.password.plainText = True
                     ident.guiUnattended.password.value = password
                     ident.guiUnattended.timeZone = timezone
->>>>>>> 04531098
 
                 # Adding windows options
                 options = vim.vm.customization.WinOptions()
