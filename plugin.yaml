--- conflicted
+++ resolved
@@ -7,12 +7,8 @@
   vsphere:
     executor: central_deployment_agent
     package_name: cloudify-vsphere-plugin
-<<<<<<< HEAD
-    package_version: '2.8.1'
-=======
     package_version: '2.9.0'
->>>>>>> ce2aea00
-    source: https://github.com/cloudify-cosmo/cloudify-vsphere-plugin/archive/2.8.0.zip
+    source: https://github.com/cloudify-cosmo/cloudify-vsphere-plugin/archive/2.9.0.zip
 
 data_types:
 
