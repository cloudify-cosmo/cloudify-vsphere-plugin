# Copyright (c) 2014-2020 Cloudify Platform Ltd. All rights reserved
#
# Licensed under the Apache License, Version 2.0 (the "License");
# you may not use this file except in compliance with the License.
# You may obtain a copy of the License at
#
#       http://www.apache.org/licenses/LICENSE-2.0
#
# Unless required by applicable law or agreed to in writing, software
# distributed under the License is distributed on an "AS IS" BASIS,
# WITHOUT WARRANTIES OR CONDITIONS OF ANY KIND, either express or implied.
# See the License for the specific language governing permissions and
# limitations under the License.

# Stdlib imports

# Third party imports

# Cloudify imports

# This package imports
from . import ContentLibrary

# This package imports
from vsphere_plugin_common import with_server_client
from vsphere_plugin_common.utils import op
from vsphere_plugin_common import (
    remove_runtime_properties,
)
from vsphere_plugin_common.constants import (
    CONTENT_ITEM_ID,
    CONTENT_LIBRARY_ID,
    CONTENT_LIBRARY_VM_NAME,
    VSPHERE_SERVER_ID,
)


@op
def create(ctx, connection_config, library_name, template_name, target,
           deployment_spec):
    runtime_properties = ctx.instance.runtime_properties

    if runtime_properties.get(VSPHERE_SERVER_ID):
        ctx.logger.info(
            "VM template deployed with id: {vm_id} and name: {vm_name}".format(
                vm_id=repr(runtime_properties.get(VSPHERE_SERVER_ID)),
                vm_name=repr(runtime_properties.get(CONTENT_LIBRARY_VM_NAME))))
        return

    content = ContentLibrary(connection_config)
    library = content.content_library_get(library_name)
    content_library_id = library["id"]
    runtime_properties[CONTENT_LIBRARY_ID] = content_library_id

    item = content.content_item_get(content_library_id, template_name)
    content_item_id = item["id"]
    runtime_properties[CONTENT_ITEM_ID] = content_item_id

    if "name" not in deployment_spec:
        deployment_spec['name'] = ctx.instance.id

    if '_' in deployment_spec['name']:
        orig = deployment_spec['name']
        deployment_spec['name'] = deployment_spec['name'].replace('_', '-')
        ctx.logger.warn(
            'Changing all _ to - in VM name. Name changed from {orig} to '
            '{new}.'.format(
                orig=orig,
                new=deployment_spec['name'],
            )
        )

    ctx.logger.debug("Deploying {content_item_id} to {target} "
                     "with {deployment_spec}".format(
                         content_item_id=content_item_id,
                         target=repr(target),
                         deployment_spec=repr(deployment_spec)))
    deployment = content.content_item_deploy(content_item_id, target,
                                             deployment_spec)
    ctx.logger.info("VM template deployed with id: {vm_id} and name: {vm_name}"
                    .format(vm_id=repr(deployment['resource_id']['id']),
                            vm_name=repr(deployment_spec['name'])))
    runtime_properties[VSPHERE_SERVER_ID] = deployment['resource_id']['id']
    runtime_properties[CONTENT_LIBRARY_VM_NAME] = deployment_spec['name']


@op
@with_server_client
def delete(server_client, ctx, max_wait_time=300):
    runtime_properties = ctx.instance.runtime_properties
<<<<<<< HEAD
    vm_name = runtime_properties[CONTENT_LIBRARY_VM_NAME]
=======
    vm_name = runtime_properties['vm_name']
>>>>>>> 3dad2b9c
    vm_id = runtime_properties[VSPHERE_SERVER_ID]
    server_obj = server_client.get_server_by_id(vm_id)
    ctx.logger.info('Preparing to delete server {name}'.format(name=vm_name))
    server_client.delete_server(server_obj, max_wait_time=max_wait_time)
    ctx.logger.info('Successfully deleted server {name}'.format(name=vm_name))
    remove_runtime_properties()<|MERGE_RESOLUTION|>--- conflicted
+++ resolved
@@ -88,11 +88,8 @@
 @with_server_client
 def delete(server_client, ctx, max_wait_time=300):
     runtime_properties = ctx.instance.runtime_properties
-<<<<<<< HEAD
     vm_name = runtime_properties[CONTENT_LIBRARY_VM_NAME]
-=======
-    vm_name = runtime_properties['vm_name']
->>>>>>> 3dad2b9c
+
     vm_id = runtime_properties[VSPHERE_SERVER_ID]
     server_obj = server_client.get_server_by_id(vm_id)
     ctx.logger.info('Preparing to delete server {name}'.format(name=vm_name))
