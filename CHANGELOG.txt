--- conflicted
+++ resolved
@@ -1,10 +1,7 @@
-<<<<<<< HEAD
-2.20.0: Add Ovf Deploy support.
-=======
 2.20.0:
+  - Add Ovf Deploy support.
   - Add Snapshot with memory support.
   - Add VM cloning feature.
->>>>>>> 88feacbd
 2.19.19: CYBL-2038 pass the correct argument to storage resize.
 2.19.18: Check vm_folder against its data_center when specified.
 2.19.17: Delete use_existing_resource. Change use_external_resource default from using intrinsic functions to boolean.
