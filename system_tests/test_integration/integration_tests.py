--- conflicted
+++ resolved
@@ -21,10 +21,7 @@
 from pyVmomi import vim
 
 from cloudify.exceptions import NonRecoverableError
-<<<<<<< HEAD
 from cloudify.state import current_ctx
-=======
->>>>>>> c94e1b4a
 from cosmo_tester.framework.testenv import TestCase
 
 from . import categorise_calls
@@ -929,7 +926,6 @@
         calls = categorise_calls(self.platform_caller.call_args_list)
         self.assertEqual(expected_calls, calls)
 
-<<<<<<< HEAD
     def start_vm_deploy(
         self, vm_name,
         vm_template_key='windows_template',
@@ -937,15 +933,7 @@
     ):
         template = self.client._get_obj_by_name(
             vimtype=vim.VirtualMachine,
-            # Use windows template because their minimum size is huge
             name=self.env.cloudify_config[vm_template_key],
-=======
-    def start_vm_deploy(self, vm_name):
-        template = self.client._get_obj_by_name(
-            vimtype=vim.VirtualMachine,
-            # Use windows template because their minimum size is huge
-            name=self.env.cloudify_config['windows_template'],
->>>>>>> c94e1b4a
         ).obj
         datastore = self.client._get_obj_by_name(
             vimtype=vim.Datastore,
@@ -967,11 +955,7 @@
 
         conf = vim.vm.ConfigSpec()
         conf.numCPUs = 1
-<<<<<<< HEAD
         conf.memoryMB = vm_memory
-=======
-        conf.memoryMB = 512
->>>>>>> c94e1b4a
 
         clonespec = vim.vm.CloneSpec()
         clonespec.location = relospec
@@ -1026,7 +1010,6 @@
             task.Cancel()
             self.logger.info('get_vms concurrency is healthy')
         except NonRecoverableError as err:
-<<<<<<< HEAD
             raise AssertionError(err.message)
 
     def test_vm_memory_overcommit(self):
@@ -1259,7 +1242,4 @@
 
             if 'Missing standard networks:' in message:
                 assert net.upper() not in message
-                assert net.lower() not in message
-=======
-            raise AssertionError(err.message)
->>>>>>> c94e1b4a
+                assert net.lower() not in message