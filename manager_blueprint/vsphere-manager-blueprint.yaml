tosca_definitions_version: cloudify_dsl_1_0

imports:
<<<<<<< HEAD
    - http://www.getcloudify.org/spec/cloudify/3.2.1/types.yaml
    - http://www.getcloudify.org/spec/vsphere-plugin/1.2.1/plugin.yaml
    - http://www.getcloudify.org/spec/fabric-plugin/1.2.1/plugin.yaml
=======
    - http://www.getcloudify.org/spec/cloudify/3.3m3/types.yaml
    - http://www.getcloudify.org/spec/vsphere-plugin/1.3m3/plugin.yaml
    - http://www.getcloudify.org/spec/fabric-plugin/1.3m3/plugin.yaml
>>>>>>> ab7236df


inputs:
    vsphere_username:
        description: >
            vSphere username
        type: string

    vsphere_password:
        description: >
            vSphere user password
        type: string

    vsphere_host:
        description: >
            vSphere host
        type: string

    vsphere_port:
        description: >
            port which vCenter Server system uses to monitor data transfer
            from SDK clients
        default: 443
        type: string

    vsphere_datacenter_name:
        description: >
            datacenter name
        default: Datacenter
        type: string

    vsphere_resource_pool_name:
        description: >
            resource pool name. Represents a set of physical resources:
            a single host, a subset of a host's resources, or resources
            spanning multiple hosts
        default: Resources
        type: string

    vsphere_auto_placement:
        description: >
            signifies if server is to be automatically placed on a host
        default: false
        type: boolean

    manager_server_name:
        description: >
            name of the management server
        default: cloudify-management-server
        type: string

    manager_server_template:
        description: >
            virtual machine template from which server will be spawned
        type: string

    manager_server_cpus:
        description: >
            number of cpus
        default: 2
        type: string

    manager_server_memory:
        description: >
            amount of RAM, in MB
        default: 4096
        type: string

    manager_server_domain:
        description: >
            the fully qualified domain name
        default: ''
        type: string

    external_network_name:
        description: >
            network name
        default: DMZ
        type: string

    external_network_use_dhcp:
        description: >
            use DHCP to obtain an ip address
        default: true
        type: boolean

    external_network_cidr:
        description: >
            network cidr (for example, 10.0.0.0/24).
            It will be used by the plugin only when `use_dhcp` is false
        default: ''
        type: string

    external_network_gateway:
        description: >
            network gateway ip. It will be used by the plugin only when
            `use_dhcp` is false
        default: ''
        type: string

    external_network_ip:
        description: >
            server ip address. It will be used by the plugin only when
            `use_dhcp` is false
        default: ''
        type: string

    external_network_switch_distributed:
        description: >
            signifies if network is connected to a distributed switch
        default: false
        type: boolean

    management_network_name:
        description: >
            network name
        default: Management
        type: string

    management_network_use_dhcp:
        description: >
            use DHCP to obtain an ip address
        default: true
        type: boolean

    management_network_cidr:
        description: >
            network cidr (for example, 10.0.0.0/24). It will be used by the
            plugin only when `use_dhcp` is false
        default: ''
        type: string

    management_network_gateway:
        description: >
            network gateway ip. It will be used by the plugin only
            when `use_dhcp` is false
        default: ''
        type: string

    management_network_ip:
        description: >
            server ip address. It will be used by the plugin only
            when `use_dhcp` is false
        default: ''
        type: string

    management_network_switch_distributed:
        description: >
            signifies if network is connected to a distributed switch
        default: false
        type: boolean

    manager_server_user:
        description: >
            user account on manager server
        default: ubuntu
        type: string

    manager_server_user_home:
        description: >
            path to the user home directory
        default: /home/ubuntu
        type: string

    manager_private_key_path:
        description: >
            path to RSA key which will be used for ssh connection to manager
            server
        default: ~/.ssh/cloudify-manager-kp.pem
        type: string

    agent_private_key_path:
        description: >
            path to RSA key which will be used for ssh connection to cloudify
            agent
        default: ~/.ssh/cloudify-agent-kp.pem
        type: string

    agents_user:
        default: ubuntu
        type: string

    resources_prefix:
        default: ''
        type: string

node_templates:

    manager_server:
        type: cloudify.vsphere.nodes.Server
        properties:
            install_agent: false
            networking:
                domain: { get_input: manager_server_domain }
                dns_servers: ['8.8.8.8']
                connect_networks:
                    -
                        management: true
                        switch_distributed: { get_input: management_network_switch_distributed }
                        use_dhcp: { get_input: management_network_use_dhcp }
                        network: { get_input: management_network_cidr }
                        gateway: { get_input: management_network_gateway }
                        ip: { get_input: management_network_ip}
                        name: { get_input: management_network_name }
                    -
                        external: true
                        switch_distributed: { get_input: external_network_switch_distributed }
                        use_dhcp: { get_input: external_network_use_dhcp }
                        network: { get_input: external_network_cidr }
                        gateway: { get_input: external_network_gateway }
                        ip: { get_input: external_network_ip}
                        name: { get_input: external_network_name }
            server:
                name: { get_input: manager_server_name }
                template: { get_input: manager_server_template }
                cpus: { get_input: manager_server_cpus }
                memory: { get_input: manager_server_memory }
            connection_config: { get_property: [connection_configuration, connection_config] }

    connection_configuration:
        type: connection_configuration
        properties:
            connection_config:
                username: { get_input: vsphere_username }
                password: { get_input: vsphere_password }
                host: { get_input: vsphere_host }
                port: { get_input: vsphere_port }
                datacenter_name: { get_input: vsphere_datacenter_name }
                resource_pool_name: { get_input: vsphere_resource_pool_name }
                auto_placement: { get_input: vsphere_auto_placement }

    manager:
        type: cloudify.nodes.CloudifyManager
        properties:
            cloudify_packages:
                agents:
<<<<<<< HEAD
                    ubuntu_agent_url: http://gigaspaces-repository-eu.s3.amazonaws.com/org/cloudify3/3.2.1/ga-RELEASE/cloudify-ubuntu-commercial-agent_3.2.1-ga-b212_amd64.deb
                    centos_agent_url: http://gigaspaces-repository-eu.s3.amazonaws.com/org/cloudify3/3.2.1/ga-RELEASE/cloudify-centos-final-agent_3.2.1-ga-b212_amd64.deb
                    windows_agent_url: http://gigaspaces-repository-eu.s3.amazonaws.com/org/cloudify3/3.2.1/ga-RELEASE/cloudify-windows-agent_3.2.1-ga-b212_amd64.deb
                docker:
                    docker_url: http://gigaspaces-repository-eu.s3.amazonaws.com/org/cloudify3/3.2.1/ga-RELEASE/cloudify-docker-commercial_3.2.1-ga-b212.tar
=======
                    ubuntu_agent_url: http://gigaspaces-repository-eu.s3.amazonaws.com/org/cloudify3/3.3.0/m3-RELEASE/cloudify-ubuntu-commercial-agent_3.3.0-m3-b273_amd64.deb
                    centos_agent_url: http://gigaspaces-repository-eu.s3.amazonaws.com/org/cloudify3/3.3.0/m3-RELEASE/cloudify-centos-final-agent_3.3.0-m3-b273_amd64.deb
                    windows_agent_url: http://gigaspaces-repository-eu.s3.amazonaws.com/org/cloudify3/3.3.0/m3-RELEASE/cloudify-windows-agent_3.3.0-m3-b273_amd64.deb
                docker:
                    docker_url: http://gigaspaces-repository-eu.s3.amazonaws.com/org/cloudify3/3.3.0/m3-RELEASE/cloudify-docker-commercial_3.3.0-m3-b273.tar
>>>>>>> ab7236df

            cloudify:
                resources_prefix: { get_input: resources_prefix }

                cloudify_agent:
                    min_workers: 2
                    max_workers: 5
                    remote_execution_port: 22
                    user: { get_input: agents_user }

                workflows:
                    task_retries: -1  # this means forever
                    task_retry_interval: 30

                policy_engine:
                    start_timeout: 30

        relationships:
            - target: manager_server
              type: cloudify.relationships.contained_in

        interfaces:
            cloudify.interfaces.lifecycle:
                configure:
                    implementation: fabric.fabric_plugin.tasks.run_task
                    inputs:
                        tasks_file: scripts/configure.py
                        task_name: configure
                        task_properties:
                            vsphere_config: { get_property: [connection_configuration, connection_config] }
                        fabric_env:
                            user: { get_input: manager_server_user }
                            key_filename: { get_input: manager_private_key_path }
                            host_string: { get_attribute: [manager_server, public_ip] }
                start:
                    implementation: fabric.fabric_plugin.tasks.run_module_task
                    inputs:
                        task_mapping: cloudify_cli.bootstrap.tasks.bootstrap_docker
                        task_properties:
                            cloudify_packages: { get_property: [manager, cloudify_packages] }
                            agent_local_key_path: { get_input: agent_private_key_path }
                            provider_context: { get_attribute: [manager, provider_context] }
                        fabric_env:
                            user: { get_input: manager_server_user }
                            key_filename: { get_input: manager_private_key_path }
                            host_string: { get_attribute: [manager_server, public_ip] }
                stop:
                    implementation: fabric.fabric_plugin.tasks.run_module_task
                    inputs:
                        task_mapping: cloudify_cli.bootstrap.tasks.stop_manager_container
                        fabric_env:
                            user: { get_input: manager_server_user }
                            key_filename: { get_input: manager_private_key_path }
                            host_string: { get_attribute: [manager_server, public_ip] }
                delete:
                    implementation: fabric.fabric_plugin.tasks.run_module_task
                    inputs:
                        task_mapping: cloudify_cli.bootstrap.tasks.stop_docker_service
                        fabric_env:
                            user: { get_input: manager_server_user }
                            key_filename: { get_input: manager_private_key_path }
                            host_string: { get_attribute: [manager_server, public_ip] }
            cloudify.interfaces.validation:
                creation:
                    implementation: cli.cloudify_cli.bootstrap.tasks.creation_validation
                    inputs:
                        cloudify_packages: { get_property: [manager, cloudify_packages] }


node_types:
    connection_configuration:
        derived_from: cloudify.nodes.Root
        properties:
            connection_config: {}


plugins:
    cli:
        install: false
        executor: central_deployment_agent


outputs:
    manager_ip:
        value: { get_attribute: [manager_server, public_ip] }<|MERGE_RESOLUTION|>--- conflicted
+++ resolved
@@ -1,15 +1,9 @@
 tosca_definitions_version: cloudify_dsl_1_0
 
 imports:
-<<<<<<< HEAD
-    - http://www.getcloudify.org/spec/cloudify/3.2.1/types.yaml
-    - http://www.getcloudify.org/spec/vsphere-plugin/1.2.1/plugin.yaml
-    - http://www.getcloudify.org/spec/fabric-plugin/1.2.1/plugin.yaml
-=======
     - http://www.getcloudify.org/spec/cloudify/3.3m3/types.yaml
     - http://www.getcloudify.org/spec/vsphere-plugin/1.3m3/plugin.yaml
     - http://www.getcloudify.org/spec/fabric-plugin/1.3m3/plugin.yaml
->>>>>>> ab7236df
 
 
 inputs:
@@ -246,19 +240,11 @@
         properties:
             cloudify_packages:
                 agents:
-<<<<<<< HEAD
-                    ubuntu_agent_url: http://gigaspaces-repository-eu.s3.amazonaws.com/org/cloudify3/3.2.1/ga-RELEASE/cloudify-ubuntu-commercial-agent_3.2.1-ga-b212_amd64.deb
-                    centos_agent_url: http://gigaspaces-repository-eu.s3.amazonaws.com/org/cloudify3/3.2.1/ga-RELEASE/cloudify-centos-final-agent_3.2.1-ga-b212_amd64.deb
-                    windows_agent_url: http://gigaspaces-repository-eu.s3.amazonaws.com/org/cloudify3/3.2.1/ga-RELEASE/cloudify-windows-agent_3.2.1-ga-b212_amd64.deb
-                docker:
-                    docker_url: http://gigaspaces-repository-eu.s3.amazonaws.com/org/cloudify3/3.2.1/ga-RELEASE/cloudify-docker-commercial_3.2.1-ga-b212.tar
-=======
                     ubuntu_agent_url: http://gigaspaces-repository-eu.s3.amazonaws.com/org/cloudify3/3.3.0/m3-RELEASE/cloudify-ubuntu-commercial-agent_3.3.0-m3-b273_amd64.deb
                     centos_agent_url: http://gigaspaces-repository-eu.s3.amazonaws.com/org/cloudify3/3.3.0/m3-RELEASE/cloudify-centos-final-agent_3.3.0-m3-b273_amd64.deb
                     windows_agent_url: http://gigaspaces-repository-eu.s3.amazonaws.com/org/cloudify3/3.3.0/m3-RELEASE/cloudify-windows-agent_3.3.0-m3-b273_amd64.deb
                 docker:
                     docker_url: http://gigaspaces-repository-eu.s3.amazonaws.com/org/cloudify3/3.3.0/m3-RELEASE/cloudify-docker-commercial_3.3.0-m3-b273.tar
->>>>>>> ab7236df
 
             cloudify:
                 resources_prefix: { get_input: resources_prefix }
