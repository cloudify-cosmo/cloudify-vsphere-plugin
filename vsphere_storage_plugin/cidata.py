--- conflicted
+++ resolved
@@ -91,11 +91,9 @@
     rawvolume_client.delete_file(datacenter_id=datacenter_id,
                                  datacenter_name=datacenter_name,
                                  datastorepath=storage_path)
-<<<<<<< HEAD
-=======
     # clear the runtime after delete to support edge cases of failure
     ctx.instance.runtime_properties.pop(VSPHERE_STORAGE_FILE_NAME, None)
->>>>>>> 860e593f
+
 
 
 @op
